--- conflicted
+++ resolved
@@ -33,15 +33,6 @@
   price_converted?: number;
   target_currency?: string;
   link: string;
-<<<<<<< HEAD
-  image: string;
-  match_confidence: number;
-};
-
-export interface CompareResponse {
-  best_deal: Item;
-  all_prices: Item[];
-=======
   image: string | null;
   match_confidence: number | null;
 }
@@ -81,5 +72,4 @@
   status: "increased" | "decreased" | "same";
   change_amount?: number;
   change_percentage?: number;
->>>>>>> b8806bc3
 }